--- conflicted
+++ resolved
@@ -3,11 +3,8 @@
 pub mod instruction;
 pub mod native;
 pub mod send_transaction;
-<<<<<<< HEAD
 pub mod squads;
-=======
 pub mod ui_encode;
->>>>>>> 80143e3f
 pub mod utils;
 
 use crate::codec::ui_encode::get_formatted_transaction_meta_description;
