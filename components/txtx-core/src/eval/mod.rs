use crate::runbook::{RunbookWorkspaceContext, RuntimeContext};
use crate::types::RunbookExecutionContext;
use kit::types::commands::CommandExecutionFuture;
use kit::types::frontend::{
    ActionItemRequestUpdate, ActionItemResponse, ActionItemResponseType, Actions, Block,
    BlockEvent, ErrorPanelData, Panel,
};
<<<<<<< HEAD
use kit::types::wallets::WalletsState;
use petgraph::algo::toposort;
use serde::de::value;
use std::collections::{BTreeMap, HashMap, HashSet, VecDeque};
=======
use kit::types::types::RunbookSupervisionContext;
use kit::types::wallets::SigningCommandsState;
use kit::types::PackageId;
use std::collections::{BTreeMap, HashMap, HashSet};
>>>>>>> 963ce605
use std::fmt::Display;
use txtx_addon_kit::{
    hcl::{
        expr::{BinaryOperator, Expression, UnaryOperator},
        template::Element,
    },
    types::{
        commands::{CommandExecutionResult, CommandInputsEvaluationResult, CommandInstance},
        diagnostics::Diagnostic,
        frontend::{ActionItemRequest, ActionItemStatus},
        types::{PrimitiveValue, Value},
        wallets::WalletInstance,
        ConstructDid,
    },
    uuid::Uuid,
    AddonDefaults,
};

// The flow for wallet evaluation should be drastically different
// Instead of activating all the wallets detected in a graph, we should instead traverse the graph and collecting the wallets
// being used.
pub async fn run_wallets_evaluation(
    runbook_workspace_context: &RunbookWorkspaceContext,
    runbook_execution_context: &mut RunbookExecutionContext,
    runtime_context: &mut RuntimeContext,
    supervision_context: &RunbookSupervisionContext,
    action_item_requests: &mut BTreeMap<ConstructDid, Vec<&mut ActionItemRequest>>,
    action_item_responses: &BTreeMap<ConstructDid, Vec<ActionItemResponse>>,
    progress_tx: &txtx_addon_kit::channel::Sender<BlockEvent>,
) -> EvaluationPassResult {
    let mut pass_result = EvaluationPassResult::new(&Uuid::new_v4());

    let wallets_instances = &runbook_execution_context.signing_commands_instances;
    let instantiated_wallets = runbook_execution_context
        .order_for_signing_commands_initialization
        .clone();
    for construct_did in instantiated_wallets.into_iter() {
        let package_id = {
            let Some(command) = runbook_execution_context
                .signing_commands_instances
                .get(&construct_did)
            else {
                continue;
            };
            command.package_id.clone()
        };

        let instantiated =
            runbook_execution_context.is_signing_command_instantiated(&construct_did);

        let (evaluated_inputs_res, _group, addon_defaults) = match runbook_execution_context
            .signing_commands_instances
            .get(&construct_did)
        {
            None => continue,
            Some(wallet_instance) => {
                let mut cached_dependency_execution_results: HashMap<
                    ConstructDid,
                    Result<&CommandExecutionResult, &Diagnostic>,
                > = HashMap::new();

                let references_expressions = wallet_instance
                    .get_expressions_referencing_commands_from_inputs()
                    .unwrap();

                for (_input, expr) in references_expressions.into_iter() {
                    let res = runbook_workspace_context
                        .try_resolve_construct_reference_in_expression(&package_id, &expr)
                        .unwrap();

                    if let Some((dependency, _, _)) = res {
                        let evaluation_result_opt = runbook_execution_context
                            .commands_execution_results
                            .get(&dependency);

                        if let Some(evaluation_result) = evaluation_result_opt {
                            match cached_dependency_execution_results.get(&dependency) {
                                None => {
                                    cached_dependency_execution_results
                                        .insert(dependency, Ok(evaluation_result));
                                }
                                Some(Err(diag)) => {
                                    pass_result.diagnostics.push((*diag).clone());
                                    continue;
                                }
                                Some(Ok(_)) => {}
                            }
                        }
                    }
                }

                let input_evaluation_results = runbook_execution_context
                    .commands_inputs_evaluations_results
                    .get(&construct_did.clone());

                let addon_context_key = (package_id.did(), wallet_instance.namespace.clone());
                let addon_defaults = runtime_context
                    .addons_context
                    .addon_construct_factories
                    .get(&addon_context_key)
                    .and_then(|addon| Some(addon.defaults.clone()))
                    .unwrap_or(AddonDefaults::new());

                let res = perform_wallet_inputs_evaluation(
                    &wallet_instance,
                    &cached_dependency_execution_results,
                    &input_evaluation_results,
                    &package_id,
                    &runbook_workspace_context,
                    &runbook_execution_context,
                    runtime_context,
                );
                let group = wallet_instance.get_group();
                (res, group, addon_defaults)
            }
        };
        let mut evaluated_inputs = match evaluated_inputs_res {
            Ok(result) => match result {
                CommandInputEvaluationStatus::Complete(result) => result,
                CommandInputEvaluationStatus::NeedsUserInteraction(_) => {
                    continue;
                }
                CommandInputEvaluationStatus::Aborted(_, mut diags) => {
                    pass_result.diagnostics.append(&mut diags);
                    continue;
                }
            },
            Err(mut diags) => {
                pass_result.diagnostics.append(&mut diags);
                return pass_result;
            }
        };

        let wallet = runbook_execution_context
            .signing_commands_instances
            .get(&construct_did)
            .unwrap();

        let mut signing_commands_state = runbook_execution_context
            .signing_commands_state
            .take()
            .unwrap();
        signing_commands_state.create_new_wallet(&construct_did, &wallet.name);

        let res = wallet
            .check_activability(
                &construct_did,
                &mut evaluated_inputs,
                signing_commands_state,
                wallets_instances,
                &addon_defaults,
                &action_item_requests.get(&construct_did),
                &action_item_responses.get(&construct_did),
                supervision_context,
                instantiated,
                instantiated,
            )
            .await;

        let signing_commands_state = match res {
            Ok((signing_commands_state, mut new_actions)) => {
                if new_actions.has_pending_actions() {
                    runbook_execution_context.signing_commands_state = Some(signing_commands_state);
                    pass_result.actions.append(&mut new_actions);
                    continue;
                }
                pass_result.actions.append(&mut new_actions);
                signing_commands_state
            }
            Err((signing_commands_state, diag)) => {
                runbook_execution_context.signing_commands_state = Some(signing_commands_state);
                if let Some(requests) = action_item_requests.get_mut(&construct_did) {
                    for item in requests.iter_mut() {
                        // This should be improved / become more granular
                        let update = ActionItemRequestUpdate::from_id(&item.id)
                            .set_status(ActionItemStatus::Error(diag.clone()));
                        pass_result.actions.push_action_item_update(update);
                    }
                }
                pass_result.diagnostics.push(diag.clone());
                return pass_result;
            }
        };

        runbook_execution_context
            .commands_inputs_evaluations_results
            .insert(construct_did.clone(), evaluated_inputs.clone());

        let res = wallet
            .perform_activation(
                &construct_did,
                &evaluated_inputs,
                signing_commands_state,
                wallets_instances,
                &addon_defaults,
                progress_tx,
            )
            .await;

        let (mut result, signing_commands_state) = match res {
            Ok((signing_commands_state, result)) => (Some(result), Some(signing_commands_state)),
            Err((signing_commands_state, diag)) => {
                pass_result.diagnostics.push(diag);
                return pass_result;
            }
        };
        runbook_execution_context.signing_commands_state = signing_commands_state;
        let Some(result) = result.take() else {
            continue;
        };
        runbook_execution_context
            .commands_execution_results
            .insert(construct_did.clone(), result);
    }

    pass_result
}

pub struct EvaluationPassResult {
    pub actions: Actions,
    pub diagnostics: Vec<Diagnostic>,
    pub pending_background_tasks_futures: Vec<CommandExecutionFuture>,
    pub pending_background_tasks_constructs_uuids: Vec<ConstructDid>,
    pub background_tasks_uuid: Uuid,
}

impl EvaluationPassResult {
    pub fn new(background_tasks_uuid: &Uuid) -> Self {
        Self {
            actions: Actions::none(),
            diagnostics: vec![],
            pending_background_tasks_futures: vec![],
            pending_background_tasks_constructs_uuids: vec![],
            background_tasks_uuid: background_tasks_uuid.clone(),
        }
    }

    pub fn compile_diagnostics_to_block(&self) -> Option<Block> {
        if self.diagnostics.is_empty() {
            return None;
        };
        Some(Block {
            uuid: Uuid::new_v4(),
            visible: true,
            panel: Panel::ErrorPanel(ErrorPanelData::from_diagnostics(&self.diagnostics)),
        })
    }
}

impl Display for EvaluationPassResult {
    fn fmt(&self, f: &mut std::fmt::Formatter<'_>) -> std::fmt::Result {
        writeln!(f, "EvaluationPassResult {} {{", self.background_tasks_uuid)?;
        writeln!(f, "  actions: {:?}", self.actions)?;
        writeln!(f, "  diagnostics: {:?}", self.diagnostics)?;
        writeln!(
            f,
            "  pending_background_tasks: {:?}",
            self.pending_background_tasks_constructs_uuids
        )?;
        writeln!(f, "}}")
    }
}

// When the graph is being traversed, we are evaluating constructs one after the other.
// After ensuring their executability, we execute them.
// Unexecutable nodes are tainted.
// Before evaluating the executability, we first check if they depend on a tainted node.
pub async fn run_constructs_evaluation(
    background_tasks_uuid: &Uuid,
    runbook_workspace_context: &RunbookWorkspaceContext,
    runbook_execution_context: &mut RunbookExecutionContext,
    runtime_context: &mut RuntimeContext,
    supervision_context: &RunbookSupervisionContext,
    action_item_requests: &mut BTreeMap<ConstructDid, Vec<&mut ActionItemRequest>>,
    action_item_responses: &BTreeMap<ConstructDid, Vec<ActionItemResponse>>,
    progress_tx: &txtx_addon_kit::channel::Sender<BlockEvent>,
) -> EvaluationPassResult {
    let mut pass_result = EvaluationPassResult::new(background_tasks_uuid);

    let mut unexecutable_nodes: HashSet<ConstructDid> = HashSet::new();

    let environments_variables = runbook_workspace_context
        .environment_variables_values
        .clone();
    for (env_variable_uuid, value) in environments_variables.into_iter() {
        let mut res = CommandExecutionResult::new();
        res.outputs.insert("value".into(), value);
        runbook_execution_context
            .commands_execution_results
            .insert(env_variable_uuid, res);
    }

    let mut genesis_dependency_execution_results = HashMap::new();
    let mut empty_result = CommandExecutionResult::new();
    empty_result
        .outputs
        .insert("value".into(), Value::bool(true));

    let mut wallets_results = HashMap::new();
    for (wallet_construct_did, _) in runbook_execution_context.signing_commands_instances.iter() {
        let mut result = CommandExecutionResult::new();
        result.outputs.insert(
            "value".into(),
            Value::string(wallet_construct_did.value().to_string()),
        );
        wallets_results.insert(wallet_construct_did.clone(), result);
    }

    for (wallet_construct_did, _) in runbook_execution_context.signing_commands_instances.iter() {
        let results: &CommandExecutionResult = wallets_results.get(wallet_construct_did).unwrap();
        genesis_dependency_execution_results.insert(wallet_construct_did.clone(), Ok(results));
    }

    let ordered_constructs = runbook_execution_context
        .order_for_commands_execution
        .clone();

    for construct_did in ordered_constructs.into_iter() {
        let Some(command_instance) = runbook_execution_context
            .commands_instances
            .get(&construct_did)
        else {
            // runtime_context.addons.index_command_instance(namespace, package_did, block)
            continue;
        };
        if let Some(_) = runbook_execution_context
            .commands_execution_results
            .get(&construct_did)
        {
            continue;
        };

        if let Some(_) = unexecutable_nodes.get(&construct_did) {
            if let Some(deps) = runbook_execution_context
                .commands_dependencies
                .get(&construct_did)
            {
                for dep in deps.iter() {
                    unexecutable_nodes.insert(dep.clone());
                }
            }
            continue;
        }

        let package_id = command_instance.package_id.clone();

        let addon_context_key = (package_id.did(), command_instance.namespace.clone());
        let addon_defaults = runtime_context
            .addons_context
            .addon_construct_factories
            .get(&addon_context_key)
            .and_then(|addon| Some(addon.defaults.clone()))
            .unwrap_or(AddonDefaults::new()); // todo(lgalabru): to investigate

        // in general we want to ignore previous input evaluation results when evaluating for outputs.
        // we want to recompute the whole graph in case anything has changed since our last traversal.
        // however, if there was a start_node provided, this evaluation was initiated from a user interaction
        // that is stored in the input evaluation results, and we want to keep that data to evaluate that
        // commands dependents
        let input_evaluation_results = if supervision_context.review_input_default_values {
            None
        } else {
            runbook_execution_context
                .commands_inputs_evaluations_results
                .get(&construct_did.clone())
        };

        let mut cached_dependency_execution_results: HashMap<
            ConstructDid,
            Result<&CommandExecutionResult, &Diagnostic>,
        > = genesis_dependency_execution_results.clone();

        // Retrieve the construct_did of the inputs
        // Collect the outputs
        let references_expressions = command_instance
            .get_expressions_referencing_commands_from_inputs()
            .unwrap();

        for (_input, expr) in references_expressions.into_iter() {
            let res = runbook_workspace_context
                .try_resolve_construct_reference_in_expression(&package_id, &expr)
                .unwrap();

            if let Some((dependency, _, _)) = res {
                let evaluation_result_opt = runbook_execution_context
                    .commands_execution_results
                    .get(&dependency);

                if let Some(evaluation_result) = evaluation_result_opt {
                    match cached_dependency_execution_results.get(&dependency) {
                        None => {
                            cached_dependency_execution_results
                                .insert(dependency, Ok(evaluation_result));
                        }
                        Some(Err(_)) => continue,
                        Some(Ok(_)) => {}
                    }
                }
            }
        }

        let evaluated_inputs_res = perform_inputs_evaluation(
            command_instance,
            &cached_dependency_execution_results,
            &input_evaluation_results,
            &action_item_responses.get(&construct_did),
            &package_id,
            runbook_workspace_context,
            runbook_execution_context,
            runtime_context,
        );
        let Some(command_instance) = runbook_execution_context
            .commands_instances
            .get_mut(&construct_did)
        else {
            // runtime_context.addons.index_command_instance(namespace, package_did, block)
            continue;
        };

        let mut evaluated_inputs = match evaluated_inputs_res {
            Ok(result) => match result {
                CommandInputEvaluationStatus::Complete(result) => result,
                CommandInputEvaluationStatus::NeedsUserInteraction(_) => continue,
                CommandInputEvaluationStatus::Aborted(_, mut diags) => {
                    pass_result.diagnostics.append(&mut diags);
                    return pass_result;
                }
            },
            Err(mut diags) => {
                pass_result.diagnostics.append(&mut diags);
                return pass_result;
            }
        };

        let execution_result = if command_instance.specification.implements_signing_capability {
            let wallets = runbook_execution_context
                .signing_commands_state
                .take()
                .unwrap();
            let wallets = update_wallet_instances_from_action_response(
                wallets,
                &construct_did,
                &action_item_responses.get(&construct_did),
            );
            let res = command_instance
                .check_signed_executability(
                    &construct_did,
                    &mut evaluated_inputs,
                    wallets,
                    addon_defaults.clone(),
                    &mut runbook_execution_context.signing_commands_instances,
                    &action_item_responses.get(&construct_did),
                    &action_item_requests.get(&construct_did),
                    supervision_context,
                )
                .await;

            let wallets = match res {
                Ok((updated_wallets, mut new_actions)) => {
                    if new_actions.has_pending_actions() {
                        pass_result.actions.append(&mut new_actions);
                        runbook_execution_context.signing_commands_state = Some(updated_wallets);
                        if let Some(deps) = runbook_execution_context
                            .commands_dependencies
                            .get(&construct_did)
                        {
                            for dep in deps.iter() {
                                unexecutable_nodes.insert(dep.clone());
                            }
                        }
                        continue;
                    }
                    pass_result.actions.append(&mut new_actions);
                    updated_wallets
                }
                Err((updated_wallets, diag)) => {
                    pass_result.diagnostics.push(diag);
                    runbook_execution_context.signing_commands_state = Some(updated_wallets);
                    return pass_result;
                }
            };

            runbook_execution_context
                .commands_inputs_evaluations_results
                .insert(construct_did.clone(), evaluated_inputs.clone());

            let mut empty_vec = vec![];
            let action_items_requests = action_item_requests
                .get_mut(&construct_did)
                .unwrap_or(&mut empty_vec);
            let action_items_response = action_item_responses.get(&construct_did);

            let execution_result = command_instance
                .perform_signed_execution(
                    &construct_did,
                    &evaluated_inputs,
                    wallets,
                    addon_defaults.clone(),
                    &runbook_execution_context.signing_commands_instances,
                    action_items_requests,
                    &action_items_response,
                    progress_tx,
                )
                .await;

            let execution_result = match execution_result {
                // todo(lgalabru): return Diagnostic instead
                Ok((updated_wallets, result)) => {
                    if command_instance.specification.update_addon_defaults {
                        let addon_context_key =
                            (package_id.did(), command_instance.namespace.clone());
                        if let Some(ref mut addon_context) = runtime_context
                            .addons_context
                            .addon_construct_factories
                            .get_mut(&addon_context_key)
                        {
                            for (k, v) in result.outputs.iter() {
                                addon_context.defaults.store.insert(k, v.clone());
                            }
                        }
                    }
                    runbook_execution_context.signing_commands_state = Some(updated_wallets);
                    Ok(result)
                }
                Err((updated_wallets, diag)) => {
                    runbook_execution_context.signing_commands_state = Some(updated_wallets);
                    if let Some(deps) = runbook_execution_context
                        .commands_dependencies
                        .get(&construct_did)
                    {
                        for dep in deps.iter() {
                            unexecutable_nodes.insert(dep.clone());
                        }
                    }
                    Err(diag)
                }
            };
            execution_result
        } else {
            match command_instance.check_executability(
                &construct_did,
                &mut evaluated_inputs,
                addon_defaults.clone(),
                &mut runbook_execution_context.signing_commands_instances,
                &action_item_responses.get(&construct_did),
                supervision_context,
            ) {
                Ok(mut new_actions) => {
                    if new_actions.has_pending_actions() {
                        pass_result.actions.append(&mut new_actions);
                        if let Some(deps) = runbook_execution_context
                            .commands_dependencies
                            .get(&construct_did)
                        {
                            for dep in deps.iter() {
                                unexecutable_nodes.insert(dep.clone());
                            }
                        }
                        continue;
                    }
                    pass_result.actions.append(&mut new_actions);
                }
                Err(diag) => {
                    pass_result.diagnostics.push(diag);
                    return pass_result;
                }
            }

            runbook_execution_context
                .commands_inputs_evaluations_results
                .insert(construct_did.clone(), evaluated_inputs.clone());

            let mut empty_vec = vec![];
            let action_items_requests = action_item_requests
                .get_mut(&construct_did)
                .unwrap_or(&mut empty_vec);
            let action_items_response = action_item_responses.get(&construct_did);

            let execution_result = {
                command_instance
                    .perform_execution(
                        &construct_did,
                        &evaluated_inputs,
                        addon_defaults.clone(),
                        action_items_requests,
                        &action_items_response,
                        progress_tx,
                    )
                    .await
            };

            let execution_result = match execution_result {
                // todo(lgalabru): return Diagnostic instead
                Ok(result) => {
                    if command_instance.specification.update_addon_defaults {
                        let addon_context_key =
                            (package_id.did(), command_instance.namespace.clone());
                        if let Some(ref mut addon_context) = runtime_context
                            .addons_context
                            .addon_construct_factories
                            .get_mut(&addon_context_key)
                        {
                            for (k, v) in result.outputs.iter() {
                                addon_context.defaults.store.insert(&k, v.clone());
                            }
                        }
                    }
                    Ok(result)
                }
                Err(e) => {
                    if let Some(deps) = runbook_execution_context
                        .commands_dependencies
                        .get(&construct_did)
                    {
                        for dep in deps.iter() {
                            unexecutable_nodes.insert(dep.clone());
                        }
                    }
                    Err(e)
                }
            };
            execution_result
        };

        let mut execution_result = match execution_result {
            Ok(res) => res,
            Err(diag) => {
                pass_result.diagnostics.push(diag);
                continue;
            }
        };

        if command_instance
            .specification
            .implements_background_task_capability
        {
            let future_res = command_instance.build_background_task(
                &construct_did,
                &evaluated_inputs,
                &execution_result,
                addon_defaults.clone(),
                progress_tx,
                &pass_result.background_tasks_uuid,
                supervision_context,
            );
            let future = match future_res {
                Ok(future) => future,
                Err(diag) => {
                    pass_result.diagnostics.push(diag);
                    return pass_result;
                }
            };
            pass_result.pending_background_tasks_futures.push(future);
            pass_result
                .pending_background_tasks_constructs_uuids
                .push(construct_did.clone());
        }
<<<<<<< HEAD

        runbook
            .constructs_execution_results
            .entry(construct_uuid)
=======
        runbook_execution_context
            .commands_execution_results
            .entry(construct_did)
>>>>>>> 963ce605
            .or_insert_with(CommandExecutionResult::new)
            .append(&mut execution_result);
    }
    pass_result
}

// When the graph is being traversed, we are evaluating constructs one after the other.
// After ensuring their executability, we execute them.
// Unexecutable nodes are tainted.
// Before evaluating the executability, we first check if they depend on a tainted node.

#[derive(Debug)]
pub enum ExpressionEvaluationStatus {
    CompleteOk(Value),
    CompleteErr(Diagnostic),
    DependencyNotComputed,
}

pub fn eval_expression(
    expr: &Expression,
    dependencies_execution_results: &HashMap<
        ConstructDid,
        Result<&CommandExecutionResult, &Diagnostic>,
    >,
    package_id: &PackageId,
    runbook_workspace_context: &RunbookWorkspaceContext,
    runbook_execution_context: &RunbookExecutionContext,
    runtime_context: &RuntimeContext,
) -> Result<ExpressionEvaluationStatus, Diagnostic> {
    let value = match expr {
        // Represents a null value.
        Expression::Null(_decorated_null) => Value::null(),
        // Represents a boolean.
        Expression::Bool(decorated_bool) => Value::bool(*decorated_bool.value()),
        // Represents a number, either integer or float.
        Expression::Number(formatted_number) => {
            match (
                formatted_number.value().as_u64(),
                formatted_number.value().as_i64(),
                formatted_number.value().as_f64(),
            ) {
                (Some(value), _, _) => Value::uint(value),
                (_, Some(value), _) => Value::int(value),
                (_, _, Some(value)) => Value::float(value),
                (None, None, None) => unreachable!(), // todo(lgalabru): return Diagnostic
            }
        }
        // Represents a string that does not contain any template interpolations or template directives.
        Expression::String(decorated_string) => Value::string(decorated_string.to_string()),
        // Represents an HCL array.
        Expression::Array(entries) => {
            let mut res = vec![];
            for entry_expr in entries {
                let value = match eval_expression(
                    entry_expr,
                    dependencies_execution_results,
                    package_id,
                    runbook_workspace_context,
                    runbook_execution_context,
                    runtime_context,
                )? {
                    ExpressionEvaluationStatus::CompleteOk(result) => result,
                    ExpressionEvaluationStatus::CompleteErr(e) => {
                        return Ok(ExpressionEvaluationStatus::CompleteErr(e))
                    }
                    ExpressionEvaluationStatus::DependencyNotComputed => {
                        return Ok(ExpressionEvaluationStatus::DependencyNotComputed)
                    }
                };
                res.push(value);
            }
            Value::array(res)
        }
        // Represents an HCL object.
        Expression::Object(object) => {
            let mut map = HashMap::new();
            for (k, v) in object.into_iter() {
                let key = match k {
                    txtx_addon_kit::hcl::expr::ObjectKey::Expression(k_expr) => {
                        match eval_expression(
                            k_expr,
                            dependencies_execution_results,
                            package_id,
                            runbook_workspace_context,
                            runbook_execution_context,
                            runtime_context,
                        )? {
                            ExpressionEvaluationStatus::CompleteOk(result) => match result {
                                Value::Primitive(PrimitiveValue::String(result)) => result,
                                Value::Primitive(_)
                                | Value::Addon(_)
                                | Value::Array(_)
                                | Value::Object(_) => {
                                    return Ok(ExpressionEvaluationStatus::CompleteErr(
                                        Diagnostic::error_from_string(
                                            "object key must evaluate to a string".to_string(),
                                        ),
                                    ))
                                }
                            },
                            ExpressionEvaluationStatus::CompleteErr(e) => {
                                return Ok(ExpressionEvaluationStatus::CompleteErr(e))
                            }
                            ExpressionEvaluationStatus::DependencyNotComputed => {
                                return Ok(ExpressionEvaluationStatus::DependencyNotComputed)
                            }
                        }
                    }
                    txtx_addon_kit::hcl::expr::ObjectKey::Ident(k_ident) => k_ident.to_string(),
                };
                let value = match eval_expression(
                    v.expr(),
                    dependencies_execution_results,
                    package_id,
                    runbook_workspace_context,
                    runbook_execution_context,
                    runtime_context,
                )? {
                    ExpressionEvaluationStatus::CompleteOk(result) => Ok(result),
                    ExpressionEvaluationStatus::CompleteErr(e) => Err(e),
                    ExpressionEvaluationStatus::DependencyNotComputed => {
                        return Ok(ExpressionEvaluationStatus::DependencyNotComputed)
                    }
                };
                map.insert(key, value);
            }
            Value::Object(map)
        }
        // Represents a string containing template interpolations and template directives.
        Expression::StringTemplate(string_template) => {
            let mut res = String::new();
            for element in string_template.into_iter() {
                match element {
                    Element::Literal(literal) => {
                        res.push_str(literal.value());
                    }
                    Element::Interpolation(interpolation) => {
                        let value = match eval_expression(
                            &interpolation.expr,
                            dependencies_execution_results,
                            package_id,
                            runbook_workspace_context,
                            runbook_execution_context,
                            runtime_context,
                        )? {
                            ExpressionEvaluationStatus::CompleteOk(result) => result.to_string(),
                            ExpressionEvaluationStatus::CompleteErr(e) => {
                                return Ok(ExpressionEvaluationStatus::CompleteErr(e))
                            }
                            ExpressionEvaluationStatus::DependencyNotComputed => {
                                return Ok(ExpressionEvaluationStatus::DependencyNotComputed)
                            }
                        };
                        res.push_str(&value);
                    }
                    Element::Directive(_) => {
                        unimplemented!("string templates with directives not yet supported")
                    }
                };
            }
            Value::string(res)
        }
        // Represents an HCL heredoc template.
        Expression::HeredocTemplate(_heredoc_template) => {
            unimplemented!()
        }
        // Represents a sub-expression wrapped in parenthesis.
        Expression::Parenthesis(_sub_expr) => {
            unimplemented!()
        }
        // Represents a variable identifier.
        Expression::Variable(_decorated_var) => {
            unimplemented!()
        }
        // Represents conditional operator which selects one of two expressions based on the outcome of a boolean expression.
        Expression::Conditional(_conditional) => {
            unimplemented!()
        }
        // Represents a function call.
        Expression::FuncCall(function_call) => {
            let func_namespace = function_call.name.namespace.first().map(|n| n.to_string());
            let func_name = function_call.name.name.to_string();
            let mut args = vec![];
            for expr in function_call.args.iter() {
                let value = match eval_expression(
                    expr,
                    dependencies_execution_results,
                    package_id,
                    runbook_workspace_context,
                    runbook_execution_context,
                    runtime_context,
                )? {
                    ExpressionEvaluationStatus::CompleteOk(result) => result,
                    ExpressionEvaluationStatus::CompleteErr(e) => {
                        return Ok(ExpressionEvaluationStatus::CompleteErr(e))
                    }
                    ExpressionEvaluationStatus::DependencyNotComputed => {
                        return Ok(ExpressionEvaluationStatus::DependencyNotComputed)
                    }
                };
                args.push(value);
            }
            runtime_context
                .execute_function(package_id.did(), func_namespace, &func_name, &args)
                .map_err(|e| e)?
        }
        // Represents an attribute or element traversal.
        Expression::Traversal(_) => {
            let Ok(Some((dependency, mut components, mut subpath))) = runbook_workspace_context
                .try_resolve_construct_reference_in_expression(package_id, expr)
            else {
                return Err(diagnosed_error!(
                    "unable to resolve expression '{}'",
                    expr.to_string().trim()
                ));
            };

            let res: &CommandExecutionResult = match dependencies_execution_results.get(&dependency)
            {
                Some(res) => match res.clone() {
                    Ok(res) => res,
                    Err(e) => return Ok(ExpressionEvaluationStatus::CompleteErr(e.clone())),
                },
                None => match runbook_execution_context
                    .commands_execution_results
                    .get(&dependency)
                {
                    Some(res) => res,
                    None => return Ok(ExpressionEvaluationStatus::DependencyNotComputed),
                },
            };

            let attribute = components.pop_front().unwrap_or("value".into());

            match res.outputs.get(&attribute) {
                Some(output) => {
                    if let Some(ref object) = output.as_object() {
                        if let Some(key) = subpath.pop_front() {
                            object
                                .get(&key.to_string())
                                .as_ref()
                                .clone()
                                .unwrap()
                                .as_ref()
                                .unwrap()
                                .clone()
                        } else {
                            output.clone()
                        }
                    } else {
                        output.clone()
                    }
                }
                None => return Ok(ExpressionEvaluationStatus::DependencyNotComputed),
            }
        }
        // Represents an operation which applies a unary operator to an expression.
        Expression::UnaryOp(unary_op) => {
            let _expr = eval_expression(
                &unary_op.expr,
                dependencies_execution_results,
                package_id,
                runbook_workspace_context,
                runbook_execution_context,
                runtime_context,
            )?;
            match &unary_op.operator.value() {
                UnaryOperator::Neg => {}
                UnaryOperator::Not => {}
            }
            unimplemented!()
        }
        // Represents an operation which applies a binary operator to two expressions.
        Expression::BinaryOp(binary_op) => {
            let lhs = match eval_expression(
                &binary_op.lhs_expr,
                dependencies_execution_results,
                package_id,
                runbook_workspace_context,
                runbook_execution_context,
                runtime_context,
            )? {
                ExpressionEvaluationStatus::CompleteOk(result) => result,
                ExpressionEvaluationStatus::CompleteErr(e) => {
                    return Ok(ExpressionEvaluationStatus::CompleteErr(e))
                }
                ExpressionEvaluationStatus::DependencyNotComputed => {
                    return Ok(ExpressionEvaluationStatus::DependencyNotComputed)
                }
            };
            let rhs = match eval_expression(
                &binary_op.rhs_expr,
                dependencies_execution_results,
                package_id,
                runbook_workspace_context,
                runbook_execution_context,
                runtime_context,
            )? {
                ExpressionEvaluationStatus::CompleteOk(result) => result,
                ExpressionEvaluationStatus::CompleteErr(e) => {
                    return Ok(ExpressionEvaluationStatus::CompleteErr(e))
                }
                ExpressionEvaluationStatus::DependencyNotComputed => {
                    return Ok(ExpressionEvaluationStatus::DependencyNotComputed)
                }
            };
            if !lhs.is_type_eq(&rhs) {
                unimplemented!() // todo(lgalabru): return diagnostic
            }

            let func = match &binary_op.operator.value() {
                BinaryOperator::And => "and_bool",
                BinaryOperator::Div => match rhs {
                    Value::Primitive(PrimitiveValue::SignedInteger(_)) => "div_int",
                    _ => "div_uint",
                },
                BinaryOperator::Eq => "eq",
                BinaryOperator::Greater => "gt",
                BinaryOperator::GreaterEq => "gte",
                BinaryOperator::Less => "lt",
                BinaryOperator::LessEq => "lte",
                BinaryOperator::Minus => "minus_uint",
                BinaryOperator::Mod => "modulo_uint",
                BinaryOperator::Mul => "multiply_uint",
                BinaryOperator::Plus => "add_uint",
                BinaryOperator::NotEq => "neq",
                BinaryOperator::Or => "or_bool",
            };
            runtime_context.execute_function(package_id.did(), None, func, &vec![lhs, rhs])?
        }
        // Represents a construct for constructing a collection by projecting the items from another collection.
        Expression::ForExpr(_for_expr) => {
            unimplemented!()
        }
    };

    Ok(ExpressionEvaluationStatus::CompleteOk(value))
}

// pub struct EvaluatedExpression {
//     value: Value,
// }

pub fn update_wallet_instances_from_action_response(
    mut wallets: SigningCommandsState,
    construct_did: &ConstructDid,
    action_item_response: &Option<&Vec<ActionItemResponse>>,
) -> SigningCommandsState {
    match action_item_response {
        Some(responses) => responses.into_iter().for_each(
            |ActionItemResponse {
                 action_item_id: _,
                 payload,
             }| match payload {
                ActionItemResponseType::ProvideSignedTransaction(response) => {
                    if let Some(mut signing_command_state) =
                        wallets.pop_signing_command_state(&response.signer_uuid)
                    {
                        signing_command_state.insert_scoped_value(
                            &construct_did.value().to_string(),
                            "signed_transaction_bytes",
                            Value::string(response.signed_transaction_bytes.clone()),
                        );
                        wallets.push_signing_command_state(signing_command_state.clone());
                    }
                }
                ActionItemResponseType::ProvideSignedMessage(response) => {
                    if let Some(mut signing_command_state) =
                        wallets.pop_signing_command_state(&response.signer_uuid)
                    {
                        signing_command_state.insert_scoped_value(
                            &construct_did.value().to_string(),
                            "signed_message_bytes",
                            Value::string(response.signed_message_bytes.clone()),
                        );
                        wallets.push_signing_command_state(signing_command_state.clone());
                    }
                }
                _ => {}
            },
        ),
        None => {}
    }
    wallets
}

#[derive(Debug)]
pub enum CommandInputEvaluationStatus {
    Complete(CommandInputsEvaluationResult),
    NeedsUserInteraction(CommandInputsEvaluationResult),
    Aborted(CommandInputsEvaluationResult, Vec<Diagnostic>),
}

pub fn perform_inputs_evaluation(
    command_instance: &CommandInstance,
    dependencies_execution_results: &HashMap<
        ConstructDid,
        Result<&CommandExecutionResult, &Diagnostic>,
    >,
    input_evaluation_results: &Option<&CommandInputsEvaluationResult>,
    action_item_response: &Option<&Vec<ActionItemResponse>>,
    package_id: &PackageId,
    runbook_workspace_context: &RunbookWorkspaceContext,
    runbook_execution_context: &RunbookExecutionContext,
    runtime_context: &RuntimeContext,
) -> Result<CommandInputEvaluationStatus, Vec<Diagnostic>> {
    let mut results = CommandInputsEvaluationResult::new(&command_instance.name);
    let mut require_user_interaction = false;
    let mut diags = vec![];
    let inputs = command_instance.specification.inputs.clone();
    let mut fatal_error = false;

    match action_item_response {
        Some(responses) => responses.into_iter().for_each(
            |ActionItemResponse {
                 action_item_id: _,
                 payload,
             }| match payload {
                ActionItemResponseType::ReviewInput(_update) => {}
                ActionItemResponseType::ProvideInput(update) => {
                    results
                        .inputs
                        .insert(&update.input_name, update.updated_value.clone());
                }
                ActionItemResponseType::ProvideSignedTransaction(bytes) => {
                    results.insert(
                        "signed_transaction_bytes",
                        Value::string(bytes.signed_transaction_bytes.clone()),
                    );
                }
                ActionItemResponseType::ProvideSignedMessage(response) => {
                    results.insert(
                        "signed_message_bytes",
                        Value::string(response.signed_message_bytes.clone()),
                    );
                }
                _ => {}
            },
        ),
        None => {}
    }

    for input in inputs.into_iter() {
        let previously_evaluated_input = match input_evaluation_results {
            Some(input_evaluation_results) => {
                input_evaluation_results.inputs.get_value(&input.name)
            }
            None => None,
        };
        if let Some(object_props) = input.as_object() {
            // get this object expression to check if it's a traversal. if the expected
            // object type is a traversal, we should parse it as a regular field rather than
            // looking at each property of the object
            let Some(expr) = command_instance.get_expression_from_object(&input)? else {
                continue;
            };
            if let Expression::Traversal(traversal) = expr {
                let value = match eval_expression(
                    &Expression::Traversal(traversal),
                    dependencies_execution_results,
                    package_id,
                    runbook_workspace_context,
                    runbook_execution_context,
                    runtime_context,
                ) {
                    Ok(ExpressionEvaluationStatus::CompleteOk(result)) => result,
                    Ok(ExpressionEvaluationStatus::CompleteErr(e)) => {
                        if e.is_error() {
                            fatal_error = true;
                        }
                        diags.push(e);
                        continue;
                    }
                    Err(e) => {
                        if e.is_error() {
                            fatal_error = true;
                        }
                        diags.push(e);
                        continue;
                    }
                    Ok(ExpressionEvaluationStatus::DependencyNotComputed) => {
                        require_user_interaction = true;
                        continue;
                    }
                };
                results.insert(&input.name, value);
            } else {
                let mut object_values = HashMap::new();
                for prop in object_props.iter() {
                    if let Some(value) = previously_evaluated_input {
                        match value.clone() {
                            Value::Object(obj) => {
                                for (k, v) in obj.into_iter() {
                                    object_values.insert(k, v);
                                }
                            }
                            v => {
                                object_values.insert(prop.name.to_string(), Ok(v));
                            }
                        };
                    }

                    let Some(expr) =
                        command_instance.get_expression_from_object_property(&input, &prop)?
                    else {
                        continue;
                    };
                    let value = match eval_expression(
                        &expr,
                        dependencies_execution_results,
                        package_uuid,
                        runbook,
                        runtime_ctx,
                    ) {
                        Ok(ExpressionEvaluationStatus::CompleteOk(result)) => Ok(result),
                        Ok(ExpressionEvaluationStatus::CompleteErr(e)) => Err(e),
                        Err(e) => Err(e),
                        Ok(ExpressionEvaluationStatus::DependencyNotComputed) => {
                            return Ok(CommandInputEvaluationStatus::NeedsUserInteraction);
                        }
                    };
                    if let Err(ref diag) = value {
                        diags.push(diag.clone());
                        if diag.is_error() {
                            fatal_error = true;
                        }
                    }

                    match value.clone() {
                        Ok(Value::Object(obj)) => {
                            for (k, v) in obj.into_iter() {
                                object_values.insert(k, v);
                            }
                        }
                        Ok(v) => {
                            object_values.insert(prop.name.to_string(), Ok(v));
                        }
                        Err(diag) => {
                            object_values.insert(prop.name.to_string(), Err(diag));
                        }
                    };
                }

                if !object_values.is_empty() {
                    results.insert(&input.name, Value::object(object_values));
                }
            }
        } else if let Some(_) = input.as_array() {
            let mut array_values = vec![];
            if let Some(value) = previously_evaluated_input {
                match value.clone() {
                    Value::Array(entries) => {
                        array_values.extend::<Vec<Value>>(entries.into_iter().collect());
                    }
                    Value::Primitive(_) | Value::Object(_) | Value::Addon(_) => {
                        unreachable!()
                    }
                }
            }

            let Some(expr) = command_instance.get_expression_from_input(&input)? else {
                continue;
            };
            let value = match eval_expression(
                &expr,
                dependencies_execution_results,
                package_id,
                runbook_workspace_context,
                runbook_execution_context,
                runtime_context,
            ) {
                Ok(ExpressionEvaluationStatus::CompleteOk(result)) => match result {
                    Value::Primitive(_) | Value::Object(_) | Value::Addon(_) => unreachable!(),
                    Value::Array(entries) => {
                        for (i, entry) in entries.into_iter().enumerate() {
                            array_values.insert(i, entry); // todo: is it okay that we possibly overwrite array values from previous input evals?
                        }
                        Value::array(array_values)
                    }
                },
                Ok(ExpressionEvaluationStatus::CompleteErr(e)) => {
                    if e.is_error() {
                        fatal_error = true;
                    }
                    diags.push(e);
                    continue;
                }
                Err(e) => {
                    if e.is_error() {
                        fatal_error = true;
                    }
                    diags.push(e);
                    continue;
                }
                Ok(ExpressionEvaluationStatus::DependencyNotComputed) => {
                    require_user_interaction = true;
                    continue;
                }
            };

            results.insert(&input.name, value);
        } else if let Some(_) = input.as_action() {
            let value = if let Some(value) = previously_evaluated_input {
                value.clone()
            } else {
                let Some(expr) = command_instance.get_expression_from_input(&input)? else {
                    continue;
                };
                match eval_expression(
                    &expr,
                    dependencies_execution_results,
                    package_id,
                    runbook_workspace_context,
                    runbook_execution_context,
                    runtime_context,
                ) {
                    Ok(ExpressionEvaluationStatus::CompleteOk(result)) => result,
                    Ok(ExpressionEvaluationStatus::CompleteErr(e)) => {
                        if e.is_error() {
                            fatal_error = true;
                        }
                        diags.push(e);
                        continue;
                    }
                    Err(e) => {
                        if e.is_error() {
                            fatal_error = true;
                        }
                        diags.push(e);
                        continue;
                    }
                    Ok(ExpressionEvaluationStatus::DependencyNotComputed) => {
                        require_user_interaction = true;
                        continue;
                    }
                }
            };

            results.insert(&input.name, value);
        } else {
            let value = if let Some(value) = previously_evaluated_input {
                value.clone()
            } else {
                let Some(expr) = command_instance.get_expression_from_input(&input)? else {
                    continue;
                };
                match eval_expression(
                    &expr,
                    dependencies_execution_results,
                    package_id,
                    runbook_workspace_context,
                    runbook_execution_context,
                    runtime_context,
                ) {
                    Ok(ExpressionEvaluationStatus::CompleteOk(result)) => result,
                    Ok(ExpressionEvaluationStatus::CompleteErr(e)) => {
                        if e.is_error() {
                            fatal_error = true;
                        }
                        diags.push(e);
                        continue;
                    }
                    Err(e) => {
                        if e.is_error() {
                            fatal_error = true;
                        }
                        diags.push(e);
                        continue;
                    }
                    Ok(ExpressionEvaluationStatus::DependencyNotComputed) => {
                        require_user_interaction = true;
                        continue;
                    }
                }
            };
            results.insert(&input.name, value);
        }
    }

    let status = match (fatal_error, require_user_interaction) {
        (false, false) => CommandInputEvaluationStatus::Complete(results),
        (true, _) => CommandInputEvaluationStatus::Aborted(results, diags),
        (false, _) => CommandInputEvaluationStatus::NeedsUserInteraction(results),
    };
    Ok(status)
}

pub fn perform_wallet_inputs_evaluation(
    wallet_instance: &WalletInstance,
    dependencies_execution_results: &HashMap<
        ConstructDid,
        Result<&CommandExecutionResult, &Diagnostic>,
    >,
    input_evaluation_results: &Option<&CommandInputsEvaluationResult>,
    package_id: &PackageId,
    runbook_workspace_context: &RunbookWorkspaceContext,
    runbook_execution_context: &RunbookExecutionContext,
    runtime_context: &RuntimeContext,
) -> Result<CommandInputEvaluationStatus, Vec<Diagnostic>> {
    let mut results = CommandInputsEvaluationResult::new(&wallet_instance.name);
    let mut require_user_interaction = false;
    let mut diags = vec![];
    let inputs = wallet_instance.specification.inputs.clone();
    let mut fatal_error = false;

    for input in inputs.into_iter() {
        // todo(micaiah): this value still needs to be for inputs that are objects
        let previously_evaluated_input = match input_evaluation_results {
            Some(input_evaluation_results) => {
                input_evaluation_results.inputs.get_value(&input.name)
            }
            None => None,
        };
        if let Some(object_props) = input.as_object() {
            // todo(micaiah) - figure out how user-input values work for this branch
            let mut object_values = HashMap::new();
            for prop in object_props.iter() {
                if let Some(value) = previously_evaluated_input {
                    match value.clone() {
                        Value::Object(obj) => {
                            for (k, v) in obj.into_iter() {
                                object_values.insert(k, v);
                            }
                        }
                        v => {
                            object_values.insert(prop.name.to_string(), Ok(v));
                        }
                    };
                }

                let Some(expr) =
                    wallet_instance.get_expression_from_object_property(&input, &prop)?
                else {
                    continue;
                };
                let value = match eval_expression(
                    &expr,
                    dependencies_execution_results,
                    package_id,
                    runbook_workspace_context,
                    runbook_execution_context,
                    runtime_context,
                ) {
                    Ok(ExpressionEvaluationStatus::CompleteOk(result)) => Ok(result),
                    Ok(ExpressionEvaluationStatus::CompleteErr(e)) => Err(e),
                    Err(e) => Err(e),
                    Ok(ExpressionEvaluationStatus::DependencyNotComputed) => {
                        require_user_interaction = true;
                        continue;
                    }
                };

                if let Err(ref diag) = value {
                    diags.push(diag.clone());
                    if diag.is_error() {
                        fatal_error = true;
                    }
                }

                match value.clone() {
                    Ok(Value::Object(obj)) => {
                        for (k, v) in obj.into_iter() {
                            object_values.insert(k, v);
                        }
                    }
                    Ok(v) => {
                        object_values.insert(prop.name.to_string(), Ok(v));
                    }
                    Err(diag) => {
                        object_values.insert(prop.name.to_string(), Err(diag));
                    }
                };
            }
            if !object_values.is_empty() {
                results.insert(&input.name, Value::Object(object_values));
            }
        } else if let Some(_) = input.as_array() {
            let mut array_values = vec![];
            if let Some(value) = previously_evaluated_input {
                match value.clone() {
                    Value::Array(entries) => {
                        array_values.extend::<Vec<Value>>(entries.into_iter().collect());
                    }
                    Value::Primitive(_) | Value::Object(_) | Value::Addon(_) => {
                        unreachable!()
                    }
                }
            }

            let Some(expr) = wallet_instance.get_expression_from_input(&input)? else {
                continue;
            };
            let value = match eval_expression(
                &expr,
                dependencies_execution_results,
                package_id,
                runbook_workspace_context,
                runbook_execution_context,
                runtime_context,
            ) {
                Ok(ExpressionEvaluationStatus::CompleteOk(result)) => match result {
                    Value::Primitive(_) | Value::Object(_) | Value::Addon(_) => unreachable!(),
                    Value::Array(entries) => {
                        for (i, entry) in entries.into_iter().enumerate() {
                            array_values.insert(i, entry); // todo: is it okay that we possibly overwrite array values from previous input evals?
                        }
                        Value::array(array_values)
                    }
                },
                Ok(ExpressionEvaluationStatus::CompleteErr(e)) => {
                    if e.is_error() {
                        fatal_error = true;
                    }
                    diags.push(e);
                    continue;
                }
                Err(e) => {
                    if e.is_error() {
                        fatal_error = true;
                    }
                    diags.push(e);
                    continue;
                }
                Ok(ExpressionEvaluationStatus::DependencyNotComputed) => {
                    // todo
                    let Expression::Array(exprs) = expr else {
                        panic!()
                    };
                    let mut references = vec![];
                    for expr in exprs.iter() {
                        let result = runbook_workspace_context
                            .try_resolve_construct_reference_in_expression(package_id, &expr);
                        if let Ok(Some((construct_did, _, _))) = result {
                            references.push(Value::string(construct_did.value().to_string()));
                        }
                    }
                    results.inputs.insert(&input.name, Value::array(references));
                    continue;
                }
            };

            results.insert(&input.name, value);
        } else if let Some(_) = input.as_action() {
            let value = if let Some(value) = previously_evaluated_input {
                value.clone()
            } else {
                let Some(expr) = wallet_instance.get_expression_from_input(&input)? else {
                    continue;
                };
                match eval_expression(
                    &expr,
                    dependencies_execution_results,
                    package_id,
                    runbook_workspace_context,
                    runbook_execution_context,
                    runtime_context,
                ) {
                    Ok(ExpressionEvaluationStatus::CompleteOk(result)) => result,
                    Ok(ExpressionEvaluationStatus::CompleteErr(e)) => {
                        if e.is_error() {
                            fatal_error = true;
                        }
                        diags.push(e);
                        continue;
                    }
                    Err(e) => {
                        if e.is_error() {
                            fatal_error = true;
                        }
                        diags.push(e);
                        continue;
                    }
                    Ok(ExpressionEvaluationStatus::DependencyNotComputed) => {
                        require_user_interaction = true;
                        continue;
                    }
                }
            };

            results.insert(&input.name, value);
        } else {
            let value = if let Some(value) = previously_evaluated_input {
                value.clone()
            } else {
                let Some(expr) = wallet_instance.get_expression_from_input(&input)? else {
                    continue;
                };
                match eval_expression(
                    &expr,
                    dependencies_execution_results,
                    package_id,
                    runbook_workspace_context,
                    runbook_execution_context,
                    runtime_context,
                ) {
                    Ok(ExpressionEvaluationStatus::CompleteOk(result)) => result,
                    Ok(ExpressionEvaluationStatus::CompleteErr(e)) => {
                        if e.is_error() {
                            fatal_error = true;
                        }
                        diags.push(e);
                        continue;
                    }
                    Err(e) => {
                        if e.is_error() {
                            fatal_error = true;
                        }
                        diags.push(e);
                        continue;
                    }
                    Ok(ExpressionEvaluationStatus::DependencyNotComputed) => {
                        require_user_interaction = true;
                        continue;
                    }
                }
            };

            results.insert(&input.name, value);
        }
    }

    let status = match (fatal_error, require_user_interaction) {
        (false, false) => CommandInputEvaluationStatus::Complete(results),
        (true, _) => CommandInputEvaluationStatus::Aborted(results, diags),
        (false, _) => CommandInputEvaluationStatus::NeedsUserInteraction(results),
    };
    Ok(status)
}<|MERGE_RESOLUTION|>--- conflicted
+++ resolved
@@ -5,17 +5,10 @@
     ActionItemRequestUpdate, ActionItemResponse, ActionItemResponseType, Actions, Block,
     BlockEvent, ErrorPanelData, Panel,
 };
-<<<<<<< HEAD
-use kit::types::wallets::WalletsState;
-use petgraph::algo::toposort;
-use serde::de::value;
-use std::collections::{BTreeMap, HashMap, HashSet, VecDeque};
-=======
 use kit::types::types::RunbookSupervisionContext;
 use kit::types::wallets::SigningCommandsState;
 use kit::types::PackageId;
 use std::collections::{BTreeMap, HashMap, HashSet};
->>>>>>> 963ce605
 use std::fmt::Display;
 use txtx_addon_kit::{
     hcl::{
@@ -673,16 +666,10 @@
                 .pending_background_tasks_constructs_uuids
                 .push(construct_did.clone());
         }
-<<<<<<< HEAD
-
-        runbook
-            .constructs_execution_results
-            .entry(construct_uuid)
-=======
+
         runbook_execution_context
             .commands_execution_results
             .entry(construct_did)
->>>>>>> 963ce605
             .or_insert_with(CommandExecutionResult::new)
             .append(&mut execution_result);
     }
@@ -1193,15 +1180,17 @@
                     let value = match eval_expression(
                         &expr,
                         dependencies_execution_results,
-                        package_uuid,
-                        runbook,
-                        runtime_ctx,
+                        package_id,
+                        runbook_workspace_context,
+                        runbook_execution_context,
+                        runtime_context,
                     ) {
                         Ok(ExpressionEvaluationStatus::CompleteOk(result)) => Ok(result),
                         Ok(ExpressionEvaluationStatus::CompleteErr(e)) => Err(e),
                         Err(e) => Err(e),
                         Ok(ExpressionEvaluationStatus::DependencyNotComputed) => {
-                            return Ok(CommandInputEvaluationStatus::NeedsUserInteraction);
+                            require_user_interaction = true;
+                            continue;
                         }
                     };
                     if let Err(ref diag) = value {
