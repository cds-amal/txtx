use std::collections::HashMap;
use txtx_addon_kit::channel;
use txtx_addon_kit::types::types::RunbookSupervisionContext;
use txtx_addon_kit::types::wallets::WalletActionsFutureResult;
use txtx_addon_kit::uuid::Uuid;
use txtx_addon_kit::{
    types::{
        commands::{
            CommandExecutionFutureResult, CommandImplementation, CommandSpecification,
            PreCommandSpecification,
        },
        diagnostics::Diagnostic,
        frontend::BlockEvent,
        types::Type,
        wallets::{SigningCommandsState, WalletInstance, WalletSignFutureResult},
        ConstructDid, ValueStore,
    },
    AddonDefaults,
};

use crate::{
    constants::{SIGNED_TRANSACTION_BYTES, TRANSACTION_PAYLOAD_BYTES},
    typing::{CLARITY_PRINCIPAL, CLARITY_VALUE},
};

<<<<<<< HEAD
=======
use super::get_signing_construct_did;
>>>>>>> 963ce605
use super::{
    broadcast_transaction::BroadcastStacksTransaction, encode_contract_call,
    sign_transaction::SignStacksTransaction,
};

lazy_static! {
    pub static ref SEND_CONTRACT_CALL: PreCommandSpecification = define_command! {
        SendContractCall => {
          name: "Send Contract Call Transaction",
          matcher: "send_contract_call",
          documentation: "The `send_contract_call` action encodes a contract call transaction, signs the transaction using an in-browser wallet, and broadcasts the signed transaction to the network.",
          implements_signing_capability: true,
          implements_background_task_capability: true,
          inputs: [
              contract_id: {
                  documentation: "The address and identifier of the contract to invoke.",
                  typing: Type::addon(CLARITY_PRINCIPAL.clone()),
                  optional: false,
                  interpolable: true
              },
              function_name: {
                  documentation: "The contract method to invoke.",
                  typing: Type::string(),
                  optional: false,
                  interpolable: true
              },
              function_args: {
                  documentation: "The function arguments for the contract call.",
                  typing: Type::array(Type::addon(CLARITY_VALUE.clone())),
                  optional: true,
                  interpolable: true
              },
              network_id: {
                  documentation: "The network id used to validate the transaction version.",
                  typing: Type::string(),
                  optional: true,
                  interpolable: true
              },
              signer: {
                  documentation: "A reference to a wallet construct, which will be used to sign the transaction payload.",
                  typing: Type::string(),
                  optional: false,
                  interpolable: true
              },
              confirmations: {
                documentation: "Once the transaction is included on a block, the number of blocks to await before the transaction is considered successful and Runbook execution continues.",
                typing: Type::uint(),
                optional: true,
                interpolable: true
              },
              nonce: {
                  documentation: "The account nonce of the signer. This value will be retrieved from the network if omitted.",
                  typing: Type::uint(),
                  optional: true,
                  interpolable: true
              },
              fee: {
                documentation: "The transaction fee. This value will automatically be estimated if omitted.",
                typing: Type::uint(),
                optional: true,
                interpolable: true
              },
              depends_on: {
                documentation: "References another command's outputs, preventing this command from executing until the referenced command is successful.",
                typing: Type::string(),
                optional: true,
                interpolable: true
              }
          ],
          outputs: [
            signed_transaction_bytes: {
                documentation: "The signed transaction bytes.",
                typing: Type::string()
            },
            tx_id: {
              documentation: "The transaction id.",
              typing: Type::string()
            },
            result: {
              documentation: "The transaction result.",
              typing: Type::buffer()
            }
          ],
        example: txtx_addon_kit::indoc! {r#"
            action "my_ref" "stacks::send_contract_call" {
                description = "Encodes the contract call, sign, and broadcasts the set-token function."
                contract_id = "ST1PQHQKV0RJXZFY1DGX8MNSNYVE3VGZJSRTPGZGM.pyth-oracle-v1"
                function_name = "verify-and-update-price-feeds"
                function_args = [
                    stacks::cv_buff(output.bitcoin_price_feed),
                    stacks::cv_tuple({
                        "pyth-storage-contract": stacks::cv_principal("${env.pyth_deployer}.pyth-store-v1"),
                        "pyth-decoder-contract": stacks::cv_principal("${env.pyth_deployer}.pyth-pnau-decoder-v1"),
                        "wormhole-core-contract": stacks::cv_principal("${env.pyth_deployer}.wormhole-core-v1")
                    })
                ]
                signer = wallet.alice
            }            
            output "tx_id" {
            value = action.my_ref.tx_id
            }
            output "result" {
            value = action.my_ref.result
            }
            // > tx_id: 0x...
            // > result: success
  "#},
      }
    };
}

pub struct SendContractCall;
impl CommandImplementation for SendContractCall {
    fn check_instantiability(
        _ctx: &CommandSpecification,
        _args: Vec<Type>,
    ) -> Result<Type, Diagnostic> {
        unimplemented!()
    }

    fn check_signed_executability(
        construct_did: &ConstructDid,
        instance_name: &str,
        spec: &CommandSpecification,
        args: &ValueStore,
        defaults: &AddonDefaults,
        supervision_context: &RunbookSupervisionContext,
        wallets_instances: &HashMap<ConstructDid, WalletInstance>,
        mut wallets: SigningCommandsState,
    ) -> WalletActionsFutureResult {
<<<<<<< HEAD
        let wallet_uuid = args.get_wallet_uuid().unwrap();
        let wallet_state = wallets.pop_wallet_state(&wallet_uuid).unwrap();
=======
        let signing_construct_did = get_signing_construct_did(args).unwrap();
        let signing_command_state = wallets
            .pop_signing_command_state(&signing_construct_did)
            .unwrap();
>>>>>>> 963ce605
        // Extract network_id
        let network_id: String = match args.get_defaulting_string("network_id", defaults) {
            Ok(value) => value,
            Err(diag) => return Err((wallets, signing_command_state, diag)),
        };
        let contract_id_value = match args.get_expected_value("contract_id") {
            Ok(value) => value,
            Err(diag) => return Err((wallets, signing_command_state, diag)),
        };
        let function_name = match args.get_expected_string("function_name") {
            Ok(value) => value,
            Err(diag) => return Err((wallets, signing_command_state, diag)),
        };
        let function_args_values = match args.get_expected_array("function_args") {
            Ok(value) => value,
            Err(diag) => return Err((wallets, signing_command_state, diag)),
        };
        let bytes = match encode_contract_call(
            spec,
            function_name,
            function_args_values,
            &network_id,
            contract_id_value,
        ) {
            Ok(value) => value,
            Err(diag) => return Err((wallets, signing_command_state, diag)),
        };
        wallets.push_signing_command_state(signing_command_state);

        let mut args = args.clone();
        args.insert(TRANSACTION_PAYLOAD_BYTES, bytes);

        SignStacksTransaction::check_signed_executability(
            construct_did,
            instance_name,
            spec,
            &args,
            defaults,
            supervision_context,
            wallets_instances,
            wallets,
        )
    }

    fn run_signed_execution(
        construct_did: &ConstructDid,
        spec: &CommandSpecification,
        args: &ValueStore,
        defaults: &AddonDefaults,
        progress_tx: &channel::Sender<BlockEvent>,
        wallets_instances: &HashMap<ConstructDid, WalletInstance>,
        wallets: SigningCommandsState,
    ) -> WalletSignFutureResult {
        let network_id: String = args.get_defaulting_string("network_id", defaults).unwrap();
        let contract_id_value = args.get_expected_value("contract_id").unwrap();
        let function_name = args.get_expected_string("function_name").unwrap();
        let function_args_values = args.get_expected_array("function_args").unwrap();
        let bytes = encode_contract_call(
            spec,
            function_name,
            function_args_values,
            &network_id,
            contract_id_value,
        )
        .unwrap();
        let progress_tx = progress_tx.clone();
        let args = args.clone();
        let wallets_instances = wallets_instances.clone();
        let defaults = defaults.clone();
        let construct_did = construct_did.clone();
        let spec = spec.clone();
        let progress_tx = progress_tx.clone();

        let mut args = args.clone();
        args.insert(TRANSACTION_PAYLOAD_BYTES, bytes);

        let future = async move {
            let run_signing_future = SignStacksTransaction::run_signed_execution(
                &construct_did,
                &spec,
                &args,
                &defaults,
                &progress_tx,
                &wallets_instances,
                wallets,
            );
            let (wallets, signing_command_state, mut res_signing) = match run_signing_future {
                Ok(future) => match future.await {
                    Ok(res) => res,
                    Err(err) => return Err(err),
                },
                Err(err) => return Err(err),
            };

            args.insert(
                SIGNED_TRANSACTION_BYTES,
                res_signing
                    .outputs
                    .get(SIGNED_TRANSACTION_BYTES)
                    .unwrap()
                    .clone(),
            );
            let mut res = match BroadcastStacksTransaction::run_execution(
                &construct_did,
                &spec,
                &args,
                &defaults,
                &progress_tx,
            ) {
                Ok(future) => match future.await {
                    Ok(res) => res,
                    Err(diag) => return Err((wallets, signing_command_state, diag)),
                },
                Err(data) => return Err((wallets, signing_command_state, data)),
            };

            res_signing.append(&mut res);

            Ok((wallets, signing_command_state, res_signing))
        };
        Ok(Box::pin(future))
    }

    fn build_background_task(
        construct_did: &ConstructDid,
        spec: &CommandSpecification,
        inputs: &ValueStore,
        outputs: &ValueStore,
        defaults: &AddonDefaults,
        progress_tx: &channel::Sender<BlockEvent>,
        background_tasks_uuid: &Uuid,
        supervision_context: &RunbookSupervisionContext,
    ) -> CommandExecutionFutureResult {
        BroadcastStacksTransaction::build_background_task(
            &construct_did,
            &spec,
            &inputs,
            &outputs,
            &defaults,
            &progress_tx,
            &background_tasks_uuid,
            &supervision_context,
        )
    }
}<|MERGE_RESOLUTION|>--- conflicted
+++ resolved
@@ -23,10 +23,7 @@
     typing::{CLARITY_PRINCIPAL, CLARITY_VALUE},
 };
 
-<<<<<<< HEAD
-=======
 use super::get_signing_construct_did;
->>>>>>> 963ce605
 use super::{
     broadcast_transaction::BroadcastStacksTransaction, encode_contract_call,
     sign_transaction::SignStacksTransaction,
@@ -157,15 +154,10 @@
         wallets_instances: &HashMap<ConstructDid, WalletInstance>,
         mut wallets: SigningCommandsState,
     ) -> WalletActionsFutureResult {
-<<<<<<< HEAD
-        let wallet_uuid = args.get_wallet_uuid().unwrap();
-        let wallet_state = wallets.pop_wallet_state(&wallet_uuid).unwrap();
-=======
         let signing_construct_did = get_signing_construct_did(args).unwrap();
         let signing_command_state = wallets
             .pop_signing_command_state(&signing_construct_did)
             .unwrap();
->>>>>>> 963ce605
         // Extract network_id
         let network_id: String = match args.get_defaulting_string("network_id", defaults) {
             Ok(value) => value,
