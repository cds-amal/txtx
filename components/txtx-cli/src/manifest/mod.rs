--- conflicted
+++ resolved
@@ -1,11 +1,6 @@
 use std::collections::BTreeMap;
 use std::collections::HashMap;
 
-<<<<<<< HEAD
-use txtx_addon_network_evm::EVMNetworkAddon;
-use txtx_addon_network_stacks::StacksNetworkAddon;
-=======
->>>>>>> 963ce605
 use txtx_core::kit::helpers::fs::{get_txtx_files_paths, FileLocation};
 use txtx_core::kit::types::RunbookId;
 use txtx_core::types::ProtocolManifest;
@@ -147,19 +142,11 @@
         }
     }
 
-<<<<<<< HEAD
-    let mut addons_ctx = AddonsContext::new();
-    addons_ctx.register(Box::new(StdAddon::new()), false);
-    addons_ctx.register(Box::new(EVMNetworkAddon::new()), true);
-    addons_ctx.register(Box::new(StacksNetworkAddon::new()), true);
-    let runtime_context = RuntimeContext::new(addons_ctx, environments.clone());
-=======
     let runbook_id = RunbookId {
         org: None,
         workspace: None,
         name: runbook_name.to_string(),
     };
->>>>>>> 963ce605
     Ok((
         runbook_name,
         Runbook::new(runbook_id, description.clone()),
